--- conflicted
+++ resolved
@@ -166,10 +166,7 @@
     except Exception as e:
         logger.error(f"クエリ実行中にエラーが発生: {e}")
         raise HTTPException(
-<<<<<<< HEAD
-=======
-            status_code=503,
-            detail=f"データセット '{project_info}{dataset_id}' のテーブル一覧の取得に失敗しました。",
+            status_code=500, detail="クエリ実行中に内部エラーが発生しました。"
         )
 
 
@@ -221,6 +218,5 @@
     except Exception as e:
         logger.error(f"クエリ実行中にエラーが発生: {e}")
         raise HTTPException(
->>>>>>> 7a25a289
             status_code=500, detail="クエリ実行中に内部エラーが発生しました。"
         )